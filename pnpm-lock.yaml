--- conflicted
+++ resolved
@@ -16,11 +16,7 @@
         version: 4.3.0(@types/node@24.1.0)(@types/react-dom@19.1.5(@types/react@19.1.10))(@types/react@19.1.10)(jiti@1.21.7)(react-dom@19.1.0(react@19.1.0))(react@19.1.0)(yaml@2.7.1)
       '@astrojs/tailwind':
         specifier: ^6.0.2
-<<<<<<< HEAD
         version: 6.0.2(astro@5.13.2(@types/node@24.1.0)(jiti@1.21.7)(rollup@4.46.3)(typescript@5.9.2)(yaml@2.7.1))(tailwindcss@3.4.17)
-=======
-        version: 6.0.2(astro@5.13.1(@types/node@24.1.0)(jiti@1.21.7)(rollup@4.46.2)(typescript@5.9.2)(yaml@2.7.1))(tailwindcss@3.4.17)
->>>>>>> a7662e82
       '@types/react':
         specifier: ^19.1.10
         version: 19.1.10
@@ -28,13 +24,8 @@
         specifier: ^19.1.5
         version: 19.1.5(@types/react@19.1.10)
       astro:
-<<<<<<< HEAD
         specifier: ^5.13.2
         version: 5.13.2(@types/node@24.1.0)(jiti@1.21.7)(rollup@4.46.3)(typescript@5.9.2)(yaml@2.7.1)
-=======
-        specifier: ^5.13.1
-        version: 5.13.1(@types/node@24.1.0)(jiti@1.21.7)(rollup@4.46.2)(typescript@5.9.2)(yaml@2.7.1)
->>>>>>> a7662e82
       firebase:
         specifier: ^12.1.0
         version: 12.1.0
@@ -865,12 +856,6 @@
 
   '@jridgewell/sourcemap-codec@1.5.5':
     resolution: {integrity: sha512-cYQ9310grqxueWbl+WuIUIaiUaDcj7WOq5fVhEljNVgRfOUhY9fy2zTvfoqWsnebh8Sl70VScFbICvJnLKB0Og==}
-<<<<<<< HEAD
-=======
-
-  '@jridgewell/sourcemap-codec@1.5.5':
-    resolution: {integrity: sha512-cYQ9310grqxueWbl+WuIUIaiUaDcj7WOq5fVhEljNVgRfOUhY9fy2zTvfoqWsnebh8Sl70VScFbICvJnLKB0Og==}
->>>>>>> a7662e82
 
   '@jridgewell/trace-mapping@0.3.25':
     resolution: {integrity: sha512-vNk6aEwybGtawWmy/PzwnGDOjCkLWSD2wqvjGGAgOAwCGWySYXfYoxt00IJkTF+8Lb57DwOb3Aa0o9CApepiYQ==}
@@ -1189,13 +1174,8 @@
   array-iterate@2.0.1:
     resolution: {integrity: sha512-I1jXZMjAgCMmxT4qxXfPXa6SthSoE8h6gkSI9BGGNv8mP8G/v0blc+qFnZu6K42vTOiuME596QaLO0TP3Lk0xg==}
 
-<<<<<<< HEAD
   astro@5.13.2:
     resolution: {integrity: sha512-yjcXY0Ua3EwjpVd3GoUXa65HQ6qgmURBptA+M9GzE0oYvgfuyM7bIbH8IR/TWIbdefVUJR5b7nZ0oVnMytmyfQ==}
-=======
-  astro@5.13.1:
-    resolution: {integrity: sha512-8p0UmH/h5DbmxSiu4W9RAODlRrqIYzI+hpDYhyU9jd/og1o9AIF1OsL90KIa/vTdSpm1kNRCfJnwDHddWP3q5A==}
->>>>>>> a7662e82
     engines: {node: 18.20.8 || ^20.3.0 || >=22.0.0, npm: '>=9.6.5', pnpm: '>=7.1.0'}
     hasBin: true
 
@@ -2863,15 +2843,9 @@
       - tsx
       - yaml
 
-<<<<<<< HEAD
   '@astrojs/tailwind@6.0.2(astro@5.13.2(@types/node@24.1.0)(jiti@1.21.7)(rollup@4.46.3)(typescript@5.9.2)(yaml@2.7.1))(tailwindcss@3.4.17)':
     dependencies:
       astro: 5.13.2(@types/node@24.1.0)(jiti@1.21.7)(rollup@4.46.3)(typescript@5.9.2)(yaml@2.7.1)
-=======
-  '@astrojs/tailwind@6.0.2(astro@5.13.1(@types/node@24.1.0)(jiti@1.21.7)(rollup@4.46.2)(typescript@5.9.2)(yaml@2.7.1))(tailwindcss@3.4.17)':
-    dependencies:
-      astro: 5.13.1(@types/node@24.1.0)(jiti@1.21.7)(rollup@4.46.2)(typescript@5.9.2)(yaml@2.7.1)
->>>>>>> a7662e82
       autoprefixer: 10.4.21(postcss@8.5.3)
       postcss: 8.5.3
       postcss-load-config: 4.0.2(postcss@8.5.3)
@@ -3642,11 +3616,6 @@
   '@jridgewell/sourcemap-codec@1.5.0': {}
 
   '@jridgewell/sourcemap-codec@1.5.5': {}
-<<<<<<< HEAD
-=======
-
-  '@jridgewell/sourcemap-codec@1.5.5': {}
->>>>>>> a7662e82
 
   '@jridgewell/trace-mapping@0.3.25':
     dependencies:
@@ -3963,11 +3932,7 @@
 
   array-iterate@2.0.1: {}
 
-<<<<<<< HEAD
   astro@5.13.2(@types/node@24.1.0)(jiti@1.21.7)(rollup@4.46.3)(typescript@5.9.2)(yaml@2.7.1):
-=======
-  astro@5.13.1(@types/node@24.1.0)(jiti@1.21.7)(rollup@4.46.2)(typescript@5.9.2)(yaml@2.7.1):
->>>>>>> a7662e82
     dependencies:
       '@astrojs/compiler': 2.12.2
       '@astrojs/internal-helpers': 0.7.2
