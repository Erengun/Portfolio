{
  "name": "portfolio",
  "type": "module",
  "version": "0.0.1",
  "scripts": {
    "dev": "astro dev",
    "start": "astro dev",
    "build": "astro check && astro build",
    "preview": "astro preview",
    "astro": "astro"
  },
  "dependencies": {
    "@astrojs/check": "^0.9.4",
    "@astrojs/react": "^4.3.0",
    "@astrojs/tailwind": "^6.0.2",
    "@types/react": "^19.1.12",
<<<<<<< HEAD
    "@types/react-dom": "^19.1.5",
    "@uiw/react-heat-map": "^2.3.3",
=======
    "@types/react-dom": "^19.1.9",
>>>>>>> fb6a39b9
    "astro": "^5.13.4",
    "firebase": "^12.2.1",
    "ogl": "^1.0.11",
    "react": "^19.0.0",
    "react-dom": "^19.0.0",
    "react-github-calendar": "^4.5.9",
    "sharp": "^0.34.3",
    "typescript": "^5.9.2"
  },
  "devDependencies": {
    "@types/node": "^24.3.0",
    "prettier": "^3.6.2",
    "prettier-plugin-astro": "^0.14.1"
  }
}<|MERGE_RESOLUTION|>--- conflicted
+++ resolved
@@ -14,12 +14,8 @@
     "@astrojs/react": "^4.3.0",
     "@astrojs/tailwind": "^6.0.2",
     "@types/react": "^19.1.12",
-<<<<<<< HEAD
-    "@types/react-dom": "^19.1.5",
+    "@types/react-dom": "^19.1.9",
     "@uiw/react-heat-map": "^2.3.3",
-=======
-    "@types/react-dom": "^19.1.9",
->>>>>>> fb6a39b9
     "astro": "^5.13.4",
     "firebase": "^12.2.1",
     "ogl": "^1.0.11",
