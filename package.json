{
  "name": "portfolio",
  "type": "module",
  "version": "0.0.1",
  "scripts": {
    "dev": "astro dev",
    "start": "astro dev",
    "build": "astro check && astro build",
    "preview": "astro preview",
    "astro": "astro"
  },
  "dependencies": {
    "@astrojs/check": "^0.9.4",
    "@astrojs/react": "^4.3.0",
    "@astrojs/tailwind": "^6.0.2",
    "@types/react": "^19.1.10",
    "@types/react-dom": "^19.1.5",
<<<<<<< HEAD
    "astro": "^5.13.2",
=======
    "astro": "^5.13.1",
>>>>>>> a7662e82
    "firebase": "^12.1.0",
    "ogl": "^1.0.11",
    "react": "^19.0.0",
    "react-dom": "^19.0.0",
    "sharp": "^0.34.3",
    "typescript": "^5.9.2"
  },
  "devDependencies": {
    "@types/node": "^24.1.0",
    "prettier": "^3.6.2",
    "prettier-plugin-astro": "^0.14.1"
  }
}<|MERGE_RESOLUTION|>--- conflicted
+++ resolved
@@ -15,11 +15,7 @@
     "@astrojs/tailwind": "^6.0.2",
     "@types/react": "^19.1.10",
     "@types/react-dom": "^19.1.5",
-<<<<<<< HEAD
     "astro": "^5.13.2",
-=======
-    "astro": "^5.13.1",
->>>>>>> a7662e82
     "firebase": "^12.1.0",
     "ogl": "^1.0.11",
     "react": "^19.0.0",
