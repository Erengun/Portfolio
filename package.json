--- conflicted
+++ resolved
@@ -13,18 +13,11 @@
     "@astrojs/check": "^0.9.4",
     "@astrojs/react": "^4.3.0",
     "@astrojs/tailwind": "^6.0.2",
-<<<<<<< HEAD
     "@fontsource-variable/montserrat": "^5.2.6",
-    "@types/react": "^19.0.10",
-    "@types/react-dom": "^19.0.3",
-    "astro": "^5.7.11",
-    "firebase": "^11.4.0",
-=======
     "@types/react": "^19.1.8",
     "@types/react-dom": "^19.1.5",
     "astro": "^5.12.8",
     "firebase": "^12.0.0",
->>>>>>> 87f83365
     "ogl": "^1.0.11",
     "react": "^19.0.0",
     "react-dom": "^19.0.0",
