--- conflicted
+++ resolved
@@ -15,13 +15,8 @@
     "@astrojs/tailwind": "^6.0.2",
     "@types/react": "^19.1.8",
     "@types/react-dom": "^19.1.5",
-<<<<<<< HEAD
-    "astro": "^5.11.0",
+    "astro": "^5.12.2",
     "firebase": "^12.0.0",
-=======
-    "astro": "^5.12.2",
-    "firebase": "^11.10.0",
->>>>>>> 3eb60d42
     "ogl": "^1.0.11",
     "react": "^19.0.0",
     "react-dom": "^19.0.0",
